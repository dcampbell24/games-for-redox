use interface;
use reversi;

use std::thread;
use std::time;



mod ai_medium;

const STARTING_DEPTH: u8 = 2;
const TIME_LIMIT: u32 = 8 * 100000000;
const NUM_CELLS: u8 = ( reversi::BOARD_SIZE * reversi::BOARD_SIZE ) as u8;


#[derive(Clone, Debug)]
pub enum Score {
    Running(f32),
    EndGame(i16),
}

impl Score {

    pub fn is_better_for(first: Score, second: Score, side: reversi::Disk) -> bool {
        match side {
            reversi::Disk::Light =>  Score::is_better(first, second),
            reversi::Disk::Dark  => !Score::is_better(first, second),
        }
    }

    pub fn is_better(first: Score, second: Score) -> bool {
        match first {
            Score::Running(val1) => {
                match second {
                    Score::Running(val2) => val1 > val2,
                    Score::EndGame(scr2) => scr2 < 0i16 || ( scr2 == 0i16 && val1 > 0f32 ),
                }
            }
            Score::EndGame(scr1) => {
                match second {
                    Score::Running(val2) => scr1 > 0i16 || ( scr1 == 0i16 && val2 < 0f32 ),
                    Score::EndGame(scr2) => scr1 > scr2,
                }
            }
        }
    }
}



#[derive(Clone, Debug)]
struct MoveScore{
    score: Score,
    coord: (usize, usize),
}

impl MoveScore {
    pub fn is_better_for(first: MoveScore, second: MoveScore, side: reversi::Disk) -> bool {
        match side {
            reversi::Disk::Light =>  Score::is_better(first.score, second.score),
            reversi::Disk::Dark  => !Score::is_better(first.score, second.score),
        }
    }
}




/// It represents the different kind of player who can take part to the game.
#[derive(Clone)]
pub enum Player {
    Human,
    AiMedium,
}


impl Player {

    /// It produces the new move from each kind of Player.
    pub fn make_move(&self, game: &reversi::Game) -> interface::UserCommand {

        if let reversi::Status::Ended = game.get_status() {
            panic!("make_move called on ended game!");
        }

        if let Player::Human = *self {
			interface::human_make_move(game)
		} else {
			let (row, col) = ai_make_move(game, &self.clone());

			interface::print_move(game, (row, col));

			interface::UserCommand::Move(row, col)
        }
    }
}

pub fn ai_make_move(game: &reversi::Game, player: &Player) -> (usize, usize) {
<<<<<<< HEAD
/*
=======
>>>>>>> upstream/master
    let mut num_moves = 0;
    let mut forced_move: (usize, usize) = (reversi::BOARD_SIZE, reversi::BOARD_SIZE);
    let mut game_after_move = game.clone();

    // To save computation time, first check whether the move is forced.
    for (row, &rows) in game.get_board().iter().enumerate() {
        for (col, _) in rows.iter().enumerate() {
            if game_after_move.make_move((row, col)) {
                num_moves += 1;
                forced_move = (row, col);
                game_after_move = game.clone();
            }
        }
    }

    match num_moves {
        0 => panic!("No valid move is possible!"),
        1 => forced_move,
        _ => {
            let start_time = time::Instant::now();
            let mut depth = STARTING_DEPTH;
            let mut best_move = (0, 0);

            //while start_time.elapsed() < time::Duration::new(0, TIME_LIMIT / num_moves)
            {
                let end_depth = 2 * (depth - 1);
                if game.get_tempo() + end_depth >= NUM_CELLS {
                    return find_best_move(game, &player, NUM_CELLS - game.get_tempo());
                } else {
                    best_move = find_best_move(game, &player, depth);
                }
                depth += 1;
            }
            best_move
        }
    }
*/

find_best_move(game, &player, 4)
}



pub fn find_best_move(game: &reversi::Game, player: &Player, depth: u8) -> (usize, usize) {

    if let reversi::Status::Running { current_turn } = game.get_status() {

        let ai_eval: fn(&reversi::Game, u8) -> Score = match *player {
			Player::AiMedium => ai_medium::ai_eval,
			Player::Human    => panic!("A human is not an AI!")
		};

        let mut best_move: Option<MoveScore> = None;

        let mut game_after_move = game.clone();

        let mut threadjoins = Vec::new();

        for (row, &rows) in game.get_board().iter().enumerate() {
            for (col, _) in rows.iter().enumerate() {
                if game_after_move.make_move((row, col)) {

<<<<<<< HEAD
                    threadjoins.push(thread::spawn(move || {
=======
                    num_moves +=1;
                    let thread_tx = tx.clone();

                    //thread::spawn(move || {
>>>>>>> 3cbc2b8a
                        let new_move = MoveScore {
                            score: ai_eval(&game_after_move, depth),
                            coord: (row, col),
                        };
<<<<<<< HEAD
                        new_move
                    }));
=======
                        thread_tx.send(new_move).unwrap();
                    //});
>>>>>>> 3cbc2b8a

                    game_after_move = game.clone();

                }
            }
        }

        for threadjoin in threadjoins {
            let new_move = threadjoin.join().expect("Could not receive answer");

            if let Some(old_move) = best_move.clone() {
                if MoveScore::is_better_for(new_move.clone(), old_move, current_turn) {
                    best_move = Some(new_move);
                }
            } else {
                best_move = Some(new_move);
            }
        }

        if let Some(some_move) = best_move {
            some_move.coord
        } else {
            panic!("best_eval is None");
        }

    } else {
        panic!{"Game ended, cannot make a move!"};
    }
}<|MERGE_RESOLUTION|>--- conflicted
+++ resolved
@@ -93,120 +93,4 @@
 			interface::UserCommand::Move(row, col)
         }
     }
-}
-
-pub fn ai_make_move(game: &reversi::Game, player: &Player) -> (usize, usize) {
-<<<<<<< HEAD
-/*
-=======
->>>>>>> upstream/master
-    let mut num_moves = 0;
-    let mut forced_move: (usize, usize) = (reversi::BOARD_SIZE, reversi::BOARD_SIZE);
-    let mut game_after_move = game.clone();
-
-    // To save computation time, first check whether the move is forced.
-    for (row, &rows) in game.get_board().iter().enumerate() {
-        for (col, _) in rows.iter().enumerate() {
-            if game_after_move.make_move((row, col)) {
-                num_moves += 1;
-                forced_move = (row, col);
-                game_after_move = game.clone();
-            }
-        }
-    }
-
-    match num_moves {
-        0 => panic!("No valid move is possible!"),
-        1 => forced_move,
-        _ => {
-            let start_time = time::Instant::now();
-            let mut depth = STARTING_DEPTH;
-            let mut best_move = (0, 0);
-
-            //while start_time.elapsed() < time::Duration::new(0, TIME_LIMIT / num_moves)
-            {
-                let end_depth = 2 * (depth - 1);
-                if game.get_tempo() + end_depth >= NUM_CELLS {
-                    return find_best_move(game, &player, NUM_CELLS - game.get_tempo());
-                } else {
-                    best_move = find_best_move(game, &player, depth);
-                }
-                depth += 1;
-            }
-            best_move
-        }
-    }
-*/
-
-find_best_move(game, &player, 4)
-}
-
-
-
-pub fn find_best_move(game: &reversi::Game, player: &Player, depth: u8) -> (usize, usize) {
-
-    if let reversi::Status::Running { current_turn } = game.get_status() {
-
-        let ai_eval: fn(&reversi::Game, u8) -> Score = match *player {
-			Player::AiMedium => ai_medium::ai_eval,
-			Player::Human    => panic!("A human is not an AI!")
-		};
-
-        let mut best_move: Option<MoveScore> = None;
-
-        let mut game_after_move = game.clone();
-
-        let mut threadjoins = Vec::new();
-
-        for (row, &rows) in game.get_board().iter().enumerate() {
-            for (col, _) in rows.iter().enumerate() {
-                if game_after_move.make_move((row, col)) {
-
-<<<<<<< HEAD
-                    threadjoins.push(thread::spawn(move || {
-=======
-                    num_moves +=1;
-                    let thread_tx = tx.clone();
-
-                    //thread::spawn(move || {
->>>>>>> 3cbc2b8a
-                        let new_move = MoveScore {
-                            score: ai_eval(&game_after_move, depth),
-                            coord: (row, col),
-                        };
-<<<<<<< HEAD
-                        new_move
-                    }));
-=======
-                        thread_tx.send(new_move).unwrap();
-                    //});
->>>>>>> 3cbc2b8a
-
-                    game_after_move = game.clone();
-
-                }
-            }
-        }
-
-        for threadjoin in threadjoins {
-            let new_move = threadjoin.join().expect("Could not receive answer");
-
-            if let Some(old_move) = best_move.clone() {
-                if MoveScore::is_better_for(new_move.clone(), old_move, current_turn) {
-                    best_move = Some(new_move);
-                }
-            } else {
-                best_move = Some(new_move);
-            }
-        }
-
-        if let Some(some_move) = best_move {
-            some_move.coord
-        } else {
-            panic!("best_eval is None");
-        }
-
-    } else {
-        panic!{"Game ended, cannot make a move!"};
-    }
 }